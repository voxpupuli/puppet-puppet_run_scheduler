# puppet_run_scheduler::windows
#
# A description of what this class does
#
# @summary A short summary of the purpose of this class
#
# @example
#   include puppet_run_scheduler::windows
class puppet_run_scheduler::windows (
  String                            $scheduled_task_user     = 'system',
  Variant[Undef, String, Sensitive] $scheduled_task_password = undef,
  String[1]                         $puppet_executable       = 'C:\\Program Files\\Puppet Labs\\Puppet\\bin\\puppet.bat',
  Boolean                           $manage_lastrun_acls     = true,
) {
  assert_private()

  $interval_mins = $puppet_run_scheduler::interval_mins
  $start_hour    = $puppet_run_scheduler::start_hour
  $start_min     = $puppet_run_scheduler::start_min

<<<<<<< HEAD
  $split_exe = $puppet_executable.split(/[\/\\]/)
  $basename  = $split_exe[-1]
  $dirname   = $split_exe[0,-2].join('\\')

  scheduled_task { 'puppet-run-scheduler':
    ensure        => $puppet_run_scheduler::ensure,
    command       => $basename,
    working_dir   => $dirname,
    arguments     => "agent ${puppet_run_scheduler::agent_flags}",
    enabled       => true,
    user          => $scheduled_task_user,
    password      => $scheduled_task_password,
    before        => Service['puppet'],
    compatibility => 2,
    trigger              => [{
      'schedule'         => 'daily',
      'start_time'       => sprintf('%02d:%02d', $start_hour, $start_min),
      'minutes_interval' => $interval_mins,
    }],
=======
  # If mins is 1440 (24h), then we need to NOT set minutes_interval in the
  # trigger. Daily schedule, no minutes_interval option = run once a day.
  # Otherwise, for more frequently than once daily, we set minutes_interval to
  # a value.
  $trigger = [{
    'schedule'         => 'daily',
    'start_time'       => sprintf('%02d:%02d', $start_hour, $start_min),
  } + ($interval_mins ? {
    1440    => { },
    default => { 'minutes_interval' => $interval_mins },
  })]

  scheduled_task { 'puppet-run-scheduler':
    ensure    => $puppet_run_scheduler::ensure,
    command   => $puppet_executable,
    arguments => "agent ${puppet_run_scheduler::agent_flags}",
    enabled   => true,
    user      => $scheduled_task_user,
    password  => $scheduled_task_password,
    before    => Service['puppet'],
    trigger   => $trigger,
>>>>>>> 2f2b469b
  }

  # https://tickets.puppetlabs.com/browse/PUP-9238
  # On Windows, the lastrun files are currently not created with appropriate
  # directory inherited acls. Lastrun files created when Puppet is run from a
  # scheduled task will have improper ACLs that will prevent Puppet from
  # finishing a manually invoked run correctly. Therefore, ensure during the
  # Puppet run that ACLs on these files are set correctly.
  if $manage_lastrun_acls {
    $statedir = 'C:/ProgramData/PuppetLabs/puppet/cache/state'
    $lastrun_files = {
      'puppet-lastrunfile'   => "${statedir}/last_run_summary.yaml",
      'puppet-lastrunreport' => "${statedir}/last_run_report.yaml",
    }

    $lastrun_files.each |$title, $path| {
      file { $title:
        ensure => file,
        path   => $path,
      }

      acl { $title:
        target                     => $path,
        purge                      => false,
        inherit_parent_permissions => false,
        permissions                => [
          {'identity' => 'BUILTIN\Administrators', 'rights' => ['full']},
          {'identity' => 'NT AUTHORITY\SYSTEM', 'rights' => ['full']},
        ],
      }
    }
  }

}<|MERGE_RESOLUTION|>--- conflicted
+++ resolved
@@ -18,27 +18,10 @@
   $start_hour    = $puppet_run_scheduler::start_hour
   $start_min     = $puppet_run_scheduler::start_min
 
-<<<<<<< HEAD
   $split_exe = $puppet_executable.split(/[\/\\]/)
   $basename  = $split_exe[-1]
   $dirname   = $split_exe[0,-2].join('\\')
 
-  scheduled_task { 'puppet-run-scheduler':
-    ensure        => $puppet_run_scheduler::ensure,
-    command       => $basename,
-    working_dir   => $dirname,
-    arguments     => "agent ${puppet_run_scheduler::agent_flags}",
-    enabled       => true,
-    user          => $scheduled_task_user,
-    password      => $scheduled_task_password,
-    before        => Service['puppet'],
-    compatibility => 2,
-    trigger              => [{
-      'schedule'         => 'daily',
-      'start_time'       => sprintf('%02d:%02d', $start_hour, $start_min),
-      'minutes_interval' => $interval_mins,
-    }],
-=======
   # If mins is 1440 (24h), then we need to NOT set minutes_interval in the
   # trigger. Daily schedule, no minutes_interval option = run once a day.
   # Otherwise, for more frequently than once daily, we set minutes_interval to
@@ -52,15 +35,16 @@
   })]
 
   scheduled_task { 'puppet-run-scheduler':
-    ensure    => $puppet_run_scheduler::ensure,
-    command   => $puppet_executable,
-    arguments => "agent ${puppet_run_scheduler::agent_flags}",
-    enabled   => true,
-    user      => $scheduled_task_user,
-    password  => $scheduled_task_password,
-    before    => Service['puppet'],
-    trigger   => $trigger,
->>>>>>> 2f2b469b
+    ensure        => $puppet_run_scheduler::ensure,
+    command       => $basename,
+    working_dir   => $dirname,
+    arguments     => "agent ${puppet_run_scheduler::agent_flags}",
+    enabled       => true,
+    user          => $scheduled_task_user,
+    password      => $scheduled_task_password,
+    before        => Service['puppet'],
+    compatibility => 2,
+    trigger       => $trigger,
   }
 
   # https://tickets.puppetlabs.com/browse/PUP-9238
